# HCMAI2025_Baseline

<<<<<<< HEAD
A FastAPI-based AI application powered by Milvus for vector search, MongoDB for metadata storage, and MinIO for object storage.

## 🧑‍💻 Getting Started

### Prerequisites
- Docker
- Docker Compose
- Python 3.10
- uv

### 🔧 Local Development
1. Clone the repo and start all services:
```bash
git clone https://github.com/ThuongHong/HCMAI2025_Quadrox.git
```

2. uv sync
=======

### 🔧 Local Development

1. Install uv and setup env
>>>>>>> 6741b445
```bash
uv sync
```

2. Activate .venv
```bash
.venv/Scripts/activate
```

3. Run docker compose
```bash
docker compose up -d
```

4. Data Migration 
```bash
python migration/npy_embedding_migration.py --folder_path <folder_path>
python migration/keyframe_migration.py --file_path <id2index.json file path>
```

5. Run the application

Open 2 tabs

5.1. Run the FastAPI application
```bash
cd gui
streamlit run main.py
```

5.1. Run the Streamlit application
```bash
cd app
python main.py
```<|MERGE_RESOLUTION|>--- conflicted
+++ resolved
@@ -1,6 +1,5 @@
 # HCMAI2025_Baseline
 
-<<<<<<< HEAD
 A FastAPI-based AI application powered by Milvus for vector search, MongoDB for metadata storage, and MinIO for object storage.
 
 ## 🧑‍💻 Getting Started
@@ -17,13 +16,9 @@
 git clone https://github.com/ThuongHong/HCMAI2025_Quadrox.git
 ```
 
-2. uv sync
-=======
-
 ### 🔧 Local Development
 
 1. Install uv and setup env
->>>>>>> 6741b445
 ```bash
 uv sync
 ```
