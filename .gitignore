--- conflicted
+++ resolved
@@ -203,12 +203,9 @@
 .streamlit/secrets.toml
 
 data/
-<<<<<<< HEAD
 /.cursor
 /resources
 *.txt
-=======
 *.npy
 *.jpg
-*.json
->>>>>>> 66cdc872
+*.json