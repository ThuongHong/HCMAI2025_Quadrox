--- conflicted
+++ resolved
@@ -218,18 +218,9 @@
 
 /docs
 /tests
-<<<<<<< HEAD
-*.csv
-*.zip
-/models/clip-multilingual
-/models/Vintern-1B-v3_5
-/docs
-/models
-=======
 /app/cache
 /.vscode
 /.github
 AGENTS.md
 /app/.github
-*.txt
->>>>>>> d6555fc7
+*.txt